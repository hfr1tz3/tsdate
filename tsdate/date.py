# MIT License
#
# Copyright (c) 2019 Anthony Wilder Wohns
#
# Permission is hereby granted, free of charge, to any person obtaining a copy
# of this software and associated documentation files (the "Software"), to deal
# in the Software without restriction, including without limitation the rights
# to use, copy, modify, merge, publish, distribute, sublicense, and/or sell
# copies of the Software, and to permit persons to whom the Software is
# furnished to do so, subject to the following conditions:
#
# The above copyright notice and this permission notice shall be included in
# all copies or substantial portions of the Software.
#
# THE SOFTWARE IS PROVIDED "AS IS", WITHOUT WARRANTY OF ANY KIND, EXPRESS OR
# IMPLIED, INCLUDING BUT NOT LIMITED TO THE WARRANTIES OF MERCHANTABILITY,
# FITNESS FOR A PARTICULAR PURPOSE AND NONINFRINGEMENT. IN NO EVENT SHALL THE
# AUTHORS OR COPYRIGHT HOLDERS BE LIABLE FOR ANY CLAIM, DAMAGES OR OTHER
# LIABILITY, WHETHER IN AN ACTION OF CONTRACT, TORT OR OTHERWISE, ARISING FROM,
# OUT OF OR IN CONNECTION WITH THE SOFTWARE OR THE USE OR OTHER DEALINGS IN THE
# SOFTWARE.
"""
Infer the age of nodes conditional on a tree sequence topology.
"""
from collections import defaultdict, namedtuple
import logging
import os
import itertools
import multiprocessing
import functools

import tskit

import pandas as pd
import numba
import numpy as np
import scipy.stats
from scipy.special import comb
from tqdm import tqdm

FORMAT_NAME = "tsdate"
FORMAT_VERSION = [1, 0]
FLOAT_DTYPE = np.float64

# Hack: monkey patches to allow tsdate to work with non-dev versions of tskit
# TODO - remove when tskit 0.2.4 is released
tskit.Edge.span = property(lambda edge: (edge.right - edge.left))  # NOQA
tskit.Tree.num_children = lambda tree, node: len(tree.children(node))  # NOQA
tskit.Tree.is_isolated = lambda tree, node: (
     tree.num_children(node) == 0 and tree.parent(node) == tskit.NULL)  # NOQA
tskit.TreeIterator.__len__ = lambda it: it.tree.tree_sequence.num_trees  # NOQA


def gamma_approx(mean, variance):
    """
    Returns alpha and beta of a gamma distribution for a given mean and variance
    """

    return (mean ** 2) / variance, mean / variance


def check_ts_for_dating(ts):
    """
    Check that the tree sequence is valid for dating (e.g. it has only a single
    tree topology at each position)
    """
    for tree in ts.trees():
        main_roots = 0
        for root in tree.roots:
            main_roots += 0 if tree.is_isolated(root) else 1
        if main_roots > 1:
            raise ValueError(
                "The tree sequence you are trying to date has more than"
                " one tree at position {}".format(tree.interval[0]))


class ConditionalCoalescentTimes():
    """
    Make and store conditional coalescent priors
    """
    def __init__(self, precalc_approximation_n):
        """
        :param bool precalc_approximation_n: the size of tree used for
            approximate prior (larger numbers give a better approximation).
            If 0 or otherwise falsey, do not precalculate,
            and therefore do no allow approximate priors to be used
        """
        self.n_approx = precalc_approximation_n
        self.prior_store = {}
        if precalc_approximation_n:
            # Create lookup table based on a large n that can be used for n > ~50
            filename = self.precalc_approx_fn(precalc_approximation_n)
            if os.path.isfile(filename):
                # Have already calculated and stored this
                self.approx_prior = np.genfromtxt(filename)
            else:
                # Calc and store
                self.approx_prior = self.precalculate_prior_for_approximation(
                    precalc_approximation_n)
        else:
            self.approx_prior = None

    def __getitem__(self, total_tips):
        """
        Return a pandas dataframe for the conditional number of total tips in the tree.
        Return a pandas dataframe of conditional prior on age of node
        """
        return self.prior_store[total_tips]

    def add(self, total_tips, approximate=None):
        """
        Create a pandas dataframe to lookup prior mean and variance of
        ages for nodes with descendant sample tips range from 2..``total_tips``
        given that the total number of tips in the coalescent tree is
        ``total_tips``. The array is indexed by (num_tips / total_tips).

        Note: estimated times are scaled by inputted Ne and are haploid
        """
        if total_tips in self.prior_store:
            return  # Already calculated for this number of total tips
        if approximate is not None:
            self.approximate = approximate
        else:
            if total_tips >= 100:
                self.approximate = True
            else:
                self.approximate = False

        if self.approximate and self.approx_prior is None:
            raise RuntimeError(
                "You cannot add an approximate prior unless you initialize"
                " the ConditionalCoalescentTimes object with a non-zero number")

        prior = pd.DataFrame(
            index=np.arange(1, total_tips + 1),
            columns=["Alpha", "Beta"], dtype=float)
        # prior.loc[1] is distribution of times of a "coalescence node" ending
        # in a single sample - equivalent to the time of the sample itself, so
        # it should have var = 0 and mean = sample.time
        # Setting alpha = 0 and beta = 1 sets mean (a/b) == var (a / b^2) == 0
        prior.loc[1] = [0, 1]

        if self.approximate:
            get_tau_var = self.tau_var_lookup
        else:
            get_tau_var = self.tau_var_exact

        all_tips = np.arange(2, total_tips + 1)
        variances = get_tau_var(total_tips, all_tips)
        for var, tips in zip(variances, all_tips):
            # NB: it should be possible to vectorize this in numpy
            expectation = self.tau_expect(tips, total_tips)
            alpha, beta = gamma_approx(expectation, var)
            prior.loc[tips] = [alpha, beta]
        prior.index.name = 'Num_Tips'
        self.prior_store[total_tips] = prior

    def precalculate_prior_for_approximation(self, precalc_approximation_n):
        n = precalc_approximation_n
        logging.debug(
            "Creating prior lookup table for a total tree of n={} tips"
            " in `{}`, this may take some time for large n"
            .format(n, self.precalc_approx_fn(n)))
        # The first value should be zero tips, we don't want the 1 tip value
        prior_lookup_table = np.zeros((n, 2))
        all_tips = np.arange(2, n + 1)
        prior_lookup_table[1:, 0] = all_tips / n
        prior_lookup_table[1:, 1] = [self.tau_var(val, n + 1) for val in all_tips]
        np.savetxt(self.precalc_approx_fn(n), prior_lookup_table)
        return prior_lookup_table

    def clear_precalculated_prior(self):
        if os.path.isfile(self.precalc_approx_fn(self.n_approx)):
            os.remove(self.precalc_approx_fn(self.n_approx))
        else:
            logging.debug(
                "Precalculated prior in `{}` has not been created, so cannot be cleared"
                .format(self.precalc_approx_fn(self.n_approx)))

    @staticmethod
    def precalc_approx_fn(precalc_approximation_n):
        script_dir = os.path.dirname(os.path.abspath(__file__))
        parent_dir = os.path.dirname(script_dir)
        return os.path.join(
            parent_dir, "data", "prior_{}df.txt".format(precalc_approximation_n))

    @staticmethod
    def m_prob(m, i, n):
        """
        Corollary 2 in Wiuf and Donnelly (1999). Probability of one
        ancestor to entire sample at time tau
        """
        return (comb(n - m - 1, i - 2, exact=True) *
                comb(m, 2, exact=True)) / comb(n, i + 1, exact=True)

    @staticmethod
    def tau_expect(i, n):
        if i == n:
            return 2 * (1 - (1 / n))
        else:
            return (i - 1) / n

    @staticmethod
    def tau_squared_conditional(m, n):
        """
        Gives expectation of tau squared conditional on m
        Equation (10) from Wiuf and Donnelly (1999).
        """
        t_sum = np.sum(1 / np.arange(m, n + 1) ** 2)
        return 8 * t_sum + (8 / n) - (8 / m) - (8 / (n * m))

    @staticmethod
    def tau_var(i, n):
        """
        For the last coalesence (n=2), calculate the Tmrca of the whole sample
        """
        if i == n:
            value = np.arange(2, n + 1)
            var = np.sum(1 / ((value ** 2) * ((value - 1) ** 2)))
            return np.abs(4 * var)
        else:
            tau_square_sum = 0
            for m in range(2, n - i + 2):
                tau_square_sum += (
                    ConditionalCoalescentTimes.m_prob(m, i, n) *
                    ConditionalCoalescentTimes.tau_squared_conditional(m, n))
            return np.abs(
                (ConditionalCoalescentTimes.tau_expect(i, n) ** 2) -
                (tau_square_sum))

    # The following are not static as they may need to access self.approx_prior for this
    # instance
    def tau_var_lookup(self, total_tips, all_tips):
        """
        Lookup tau_var if approximate is True
        """
        interpolated_prior = np.interp(all_tips / total_tips,
                                       self.approx_prior[:, 0], self.approx_prior[:, 1])

        # insertion_point = np.searchsorted(all_tips / self.total_tips,
        #    self.approx_prior[:, 0])
        # interpolated_prior = self.approx_prior[insertion_point, 1]

        # The final MRCA we calculate exactly
        interpolated_prior[all_tips == total_tips] = \
            self.tau_var(total_tips, total_tips)
        return interpolated_prior

    def tau_var_exact(self, total_tips, all_tips):
        # TODO, vectorize this properly
        return [self.tau_var(tips, total_tips) for tips in all_tips]


def get_mixture_prior_params(spans_by_samples, basic_priors):
    """
    Given an object that can be queried for tip weights for a node,
    and a set of conditional coalescent priors for different
    numbers of sample tips under a node, return the alpha and beta
    parameters of the gamma distribution that approximates the
    distribution of times for each node by mixing gamma distributions
    fitted to the basic_priors.

    :param .SpansBySamples spans_by_samples: An instance of the
        :class:`SpansBySamples` class that can be used to obtain
        weights for each .
    :param .ConditionalCoalescentTimes basic_priors: An instance of
        the :class:`ConditionalCoalescentTimes` class, which provides
        a set of dataframes containing the theoretical distribution of
        coalescent times conditioned on the numbers of tips under a node.
        This is used to obtain the node date priors for mixing.
    :return: A data frame giving the alpha and beta parameters for each
        node id in ``spans_by_samples.nodes_to_date``, which can be used
        to approximate the probabilities of times for that node used a
        gamma distribution.
    :rtype:  pandas.DataFrame
    """

    def mixture_expect_and_var(mixture):
        expectation = 0
        first = secnd = third = 0
        for N, tip_dict in mixture.items():
            cur_age_prior = basic_priors[N].loc[tip_dict.descendant_tips]
            alpha = cur_age_prior['Alpha'].values
            beta = cur_age_prior['Beta'].values

            # Expectation
            expectation += np.sum((alpha / beta) * tip_dict.weight)

            # Variance
            first += np.sum(alpha / (beta ** 2) * tip_dict.weight)
            secnd += np.sum((alpha / beta) ** 2 * tip_dict.weight)
            third += np.sum((alpha / beta) * tip_dict.weight) ** 2

        return expectation, first + secnd - third

    seen_mixtures = {}
    prior = pd.DataFrame(
        index=list(spans_by_samples.nodes_to_date),
        columns=["Alpha", "Beta"], dtype=float)
    for node in spans_by_samples.nodes_to_date:
        mixture = spans_by_samples.get_weights(node)
        if len(mixture) == 1:
            # The norm: this node spans trees that all have the same set of samples
            total_tips, weight_tuple = next(iter(mixture.items()))
            if len(weight_tuple.weight) == 1:
                d_tips = weight_tuple.descendant_tips[0]
                # This node is not a mixture - can use the standard coalescent prior
                prior.loc[node] = basic_priors[total_tips].loc[d_tips]
            elif len(weight_tuple.weight) <= 5:
                # Making mixture priors is a little expensive. We can help by caching
                # in those cases where we have only a few mixtures (arbitrarily set here
                # as <= 5 mixtures
                mixture_hash = (
                    total_tips,
                    weight_tuple.descendant_tips.tostring(),
                    weight_tuple.weight.tostring())
                if mixture_hash not in seen_mixtures:
                    prior.loc[node] = seen_mixtures[mixture_hash] = \
                        gamma_approx(*mixture_expect_and_var(mixture))
                else:
                    prior.loc[node] = seen_mixtures[mixture_hash]
            else:
                # a large number of mixtures in this node - don't bother caching
                prior.loc[node] = gamma_approx(*mixture_expect_and_var(mixture))
        else:
            # The node spans trees with multiple total tip numbers, don't use the cache
            prior.loc[node] = gamma_approx(*mixture_expect_and_var(mixture))

    prior.index.name = "Node"
    return prior


Weights = namedtuple('Weights', 'descendant_tips weight')


class SpansBySamples:
    """
    A class to calculate and return the genomic spans covered by each
    non-sample node, broken down by the number of samples that descend
    directly from that node. This is used to calculate the conditional
    coalescent prior. The main method is :meth:`normalised_spans`, which
    returns the spans for a node, normalised by the total span that that
    node covers in the tree sequence.

    .. note:: This assumes that all edges connect to the same tree - i.e.
        there is only a single topology present at each point in the
        genome. Equivalently, it assumes that only one of the roots in
        a tree has descending edges (all other roots represent isolated
        "missing data" nodes.

    :ivar tree_sequence: A reference to the tree sequence that was used to
        generate the spans and weights
    :vartype tree_sequence: tskit.TreeSequence
    :ivar total_fixed_at_0_counts: A numpy array of unique numbers which list,
        in no particular order, the various sample counts among the trees
        in this tree sequence. In the simplest case of a tree sequence with
        no missing data, all trees have the same count of numbers of samples,
        and there will be only a single number in this array, equal to
        :attr:`.tree_sequence.num_samples`. However, where samples contain
        :ref:`missing data <sec_data_model_missing_data>`,
        some trees will contain fewer sample nodes, so this array will also
        contain additional numbers, all of which will be less than
        :attr:`.tree_sequence.num_samples`.
    :vartype total_fixed_at_0_counts: numpy.ndarray (dtype=np.uint64)
    :ivar node_spans: A numpy array of size :attr:`.tree_sequence.num_nodes`
        containing the genomic span covered by each node (including sample nodes)
    :vartype node_spans: numpy.ndarray (dtype=np.uint64)
    :ivar nodes_to_date: An numpy array containing all the node ids in the tree
        sequence that we wish to date. These are usually all the non-sample nodes,
        and also provide the node numbers that are valid parameters for the
        :meth:`weights` method.
    :vartype nodes_to_date: numpy.ndarray (dtype=np.uint32)
    """
    def __init__(self, tree_sequence, fixed_nodes=None, progress=False):
        """
        :param TreeSequence ts: The input :class:`tskit.TreeSequence`.
        :param iterable fixed_nodes: A list of all the nodes in the tree sequence
            whose time is treated as fixed. These nodes will be used to calculate
            prior values for any ancestral nodes. Normally the fixed nodes are
            equivalent to ``ts.samples()``, but this parameter is available so
            that a pre-calculated set can be passed in, to save the expense of
            re-calculating it when setting up the class. If ``None`` (the default)
            a set of fixed_nodes will be constructed during initialization.

            Currently, only the nodes in this set that are at time 0 will be used
            to calculate the prior.
        """
        self.ts = tree_sequence
        self.fixed_nodes = set(self.ts.samples()) if fixed_nodes is None else \
            set(fixed_nodes)
        self.progress = progress
        # TODO check that all fixed nodes are marked as samples
        self.fixed_at_0_nodes = {n for n in self.fixed_nodes
                                 if self.ts.node(n).time == 0}

        # We will store the spans in here, and normalise them at the end
        self._spans = defaultdict(lambda: defaultdict(lambda: defaultdict(float)))

        with tqdm(total=3, desc="TipCount", disable=not self.progress) as progressbar:
            node_spans, trees_with_undated, total_fixed_at_0_per_tree = self.first_pass()
            progressbar.update()

            # A set of the total_num_tips in different trees (used for missing data)
            self.total_fixed_at_0_counts = set(np.unique(total_fixed_at_0_per_tree))
            # The complete spans for each node, used e.g. for normalising
            self.node_spans = node_spans

            # Check for remaining undated nodes (all unary ones)
            if self.nodes_remain_to_date():
                self.second_pass(trees_with_undated, total_fixed_at_0_per_tree)
            progressbar.update()
            if self.nodes_remain_to_date():
                self.third_pass(trees_with_undated, total_fixed_at_0_per_tree)
            progressbar.update()
        self.finalise()
        progressbar.close()

    def nodes_remaining_to_date(self):
        """
        Return a set of the node IDs that we want to date, but which haven't had a
        set of spans allocated which could be used to date the node.
        """
        return {n for n in range(self.ts.num_nodes) if not(
            n in self._spans or n in self.fixed_nodes)}

    def nodes_remain_to_date(self):
        """
        A more efficient version of nodes_remaining_to_date() that simply tells us if
        there are any more nodes that remain to date, but does not identify which ones
        """
        if self.ts.num_nodes - len(self.fixed_nodes) - len(self._spans) != 0:
            # we should always have equal or fewer results than nodes to date
            assert len(self._spans) < self.ts.num_nodes - len(self.fixed_nodes)
            return True
        return False

    def first_pass(self):
        """
        Returns a tuple of the span that each node covers, a list of the tree indices of
        trees that have undated nodes (used to quickly revist these trees later), and the
        number of valid samples (tips) in each tree.
        """
        # The following 3 variables will be returned by this function
        node_spans = np.zeros(self.ts.num_nodes)
        trees_with_undated = []  # Used to revisit trees with nodes that need dating
        n_tips_per_tree = np.full(self.ts.num_trees, tskit.NULL, dtype=np.int64)

        # Some useful local tracking variables
        num_children = np.full(self.ts.num_nodes, 0, dtype=np.int32)
        # Store the last recorded genome position for this node.
        # If set to np.nan, this indicates that we are not currently tracking this node
        stored_pos = np.full(self.ts.num_nodes, np.nan)

        def save_to_spans(prev_tree, node, num_fixed_at_0_treenodes):
            """
            A convenience function to save accumulated tracked node data at the current
            breakpoint. If this is a non-fixed node which needs dating, we save the
            span by # descendant tips into self._spans. If the node was skipped because
            it is a unary node at the top of the tree, return None.
            """
            if np.isnan(stored_pos[node]):
                # Don't save ones that we aren't tracking
                return False
            coverage = prev_tree.interval[1] - stored_pos[node]
            node_spans[node] += coverage
            if node in self.fixed_nodes:
                return True
            n_fixed_at_0 = prev_tree.num_tracked_samples(node)
            assert n_fixed_at_0 > 0
            if prev_tree.num_children(node) > 1:
                # This is a coalescent node
                self._spans[node][num_fixed_at_0_treenodes][n_fixed_at_0] += coverage
            else:
                # Treat unary nodes differently: mixture of coalescent nodes above+below
                top_node = prev_tree.parent(node)
                try:  # Find coalescent node above
                    while prev_tree.num_children(top_node) == 1:
                        top_node = prev_tree.parent(top_node)
                except ValueError:  # Happens if we have hit the root
                    assert top_node == tskit.NULL
                    logging.debug(
                        "Unary node `{}` exists above highest coalescence in tree {}."
                        " Skipping for now".format(node, prev_tree.index))
                    return None
                # Half from the node above
                top_node_tips = prev_tree.num_tracked_samples(top_node)
                self._spans[node][num_fixed_at_0_treenodes][top_node_tips] += coverage/2
                # Half from the node below
                #  NB: coalescent node below should have same num_tracked_samples as this
                # TODO - assumes no internal unary sample nodes at 0 (impossible)
                self._spans[node][num_fixed_at_0_treenodes][n_fixed_at_0] += coverage/2
            return True

        # We iterate over edge_diffs to calculate, as nodes change their descendant tips,
        # the genomic coverage for each node partitioned into descendant tip numbers
        edge_diff_iter = self.ts.edge_diffs()
        # There are 2 possible algorithms - the simplest is to find all the affected
        # nodes in the new tree, and use the constant-time "Tree.num_tracked_samples()"
        # to recalculate the number of samples under each affected tip.
        # The more complex one keeps track of the samples added and subtracted
        # each time, basically implementing the num_samples() method itself

        # Initialise with first tree
        for node in self.ts.first().nodes():
            stored_pos[node] = 0
        # Consume the first edge diff: normally this is when most edges come in
        num_fixed_at_0_treenodes = 0
        _, _, e_in = next(edge_diff_iter)
        for e in e_in:
            if e.child in self.fixed_at_0_nodes:
                num_fixed_at_0_treenodes += 1
            if e.parent != tskit.NULL:
                num_children[e.parent] += 1
        n_tips_per_tree[0] = num_fixed_at_0_treenodes

        # Iterate over trees and remaining edge diffs
        focal_tips = list(self.fixed_at_0_nodes)
        for prev_tree in tqdm(
                self.ts.trees(sample_counts=True, tracked_samples=focal_tips),
                desc="1st pass", disable=not self.progress):

            try:
                # Get the edge diffs from the prev tree to the new tree
                _, e_out, e_in = next(edge_diff_iter)
            except StopIteration:
                # Last tree, save all the remaining nodes
                for node in prev_tree.nodes():
                    if save_to_spans(prev_tree, node, num_fixed_at_0_treenodes) is None:
                        trees_with_undated.append(prev_tree.index)
                assert prev_tree.index == self.ts.num_trees - 1
                continue

            fixed_at_0_nodes_out = set()
            fixed_at_0_nodes_in = set()
            disappearing_nodes = set()
            changed_nodes = set()
            for e in e_out:
                # Since a node only has one parent edge, any edge children going out
                # will be lost, unless they are reintroduced in the edges_in
                if e.child in self.fixed_at_0_nodes:
                    fixed_at_0_nodes_out.add(e.child)
                # No need to add the parents, as we'll traverse up the previous tree
                # from these points and be guaranteed to hit them too.
                changed_nodes.add(e.child)
                disappearing_nodes.add(e.child)
                if e.parent != tskit.NULL:
                    num_children[e.parent] -= 1
                    if num_children[e.parent] == 0:
                        disappearing_nodes.add(e.parent)

            for e in e_in:
                # Edge children are always new
                if e.child in self.fixed_at_0_nodes:
                    fixed_at_0_nodes_in.add(e.child)
                # This may change in the upcoming tree
                changed_nodes.add(e.child)
                disappearing_nodes.discard(e.child)
                if e.parent != tskit.NULL:
                    # parent nodes might be added in the next tree, and we won't
                    # necessarily traverse up to them in the prev tree, so they need
                    # to be added to the possibly changing nodes
                    changed_nodes.add(e.parent)
                    # If a parent or child come in, they definitely won't be disappearing
                    num_children[e.parent] += 1
                    disappearing_nodes.discard(e.parent)

            # Add unary nodes below the altered ones, as their result is calculated
            # from the coalescent node above
            unary_descendants = set()
            for node in changed_nodes:
                children = prev_tree.children(node)
                if children is not None:
                    if len(children) == 1:
                        # Keep descending
                        node == children[0]
                        while True:
                            children = prev_tree.children(node)
                            if len(children) != 1:
                                break
                            unary_descendants.add(node)
                            node = children[0]
                    else:
                        # Descend all branches, looking for unary nodes
                        for node in prev_tree.children(node):
                            while True:
                                children = prev_tree.children(node)
                                if len(children) != 1:
                                    break
                                unary_descendants.add(node)
                                node = children[0]

            # find all the nodes in the tree that might have changed their number
            # of descendants, and reset. This might include nodes that are not in
            # the prev tree, but will be in the next one (so we still need to
            # set the stored position). Also track visited_nodes so we don't repeat
            visited_nodes = set()
            for node in changed_nodes | unary_descendants:
                while node != tskit.NULL:  # if root or node not in tree
                    if node in visited_nodes:
                        break
                    visited_nodes.add(node)
                    # Node is in tree
                    if save_to_spans(prev_tree, node, num_fixed_at_0_treenodes) is None:
                        trees_with_undated.append(prev_tree.index)
                    if node in disappearing_nodes:
                        # Not tracking this in the future
                        stored_pos[node] = np.nan
                    else:
                        stored_pos[node] = prev_tree.interval[1]
                    node = prev_tree.parent(node)

            # If total number of samples has changed: we need to save
            #  everything so far & reset all starting positions
            if len(fixed_at_0_nodes_in) != len(fixed_at_0_nodes_out):
                for node in prev_tree.nodes():
                    if node in visited_nodes:
                        # We have already saved these - no need to again
                        continue
                    if save_to_spans(prev_tree, node, num_fixed_at_0_treenodes) is None:
                        trees_with_undated.append(prev_tree.index)
                    if node in disappearing_nodes:
                        # Not tracking this in the future
                        stored_pos[node] = np.nan
                    else:
                        stored_pos[node] = prev_tree.interval[1]
                num_fixed_at_0_treenodes += (len(fixed_at_0_nodes_in) -
                                             len(fixed_at_0_nodes_out))
            n_tips_per_tree[prev_tree.index+1] = num_fixed_at_0_treenodes

        return node_spans, trees_with_undated, n_tips_per_tree

    def second_pass(self, trees_with_undated, n_tips_per_tree):
        """
        Check for nodes which have unassigned prior params after the first
        pass. We should see if can we assign params for these node priors using
        now-parameterized nodes. This requires another pass through the
        tree sequence. If there is no non-parameterized node above, then
        we can simply assign this the coalescent maximum
        """
        logging.debug(
            "Assigning priors to skipped unary nodes, via linked nodes with new priors")
        unassigned_nodes = self.nodes_remaining_to_date()
        # Simple algorithm does this treewise
        tree_iter = self.ts.trees()
        tree = next(tree_iter)
        for tree_id in tqdm(trees_with_undated, desc="2nd pass",
                            disable=not self.progress):
            while tree.index != tree_id:
                tree = next(tree_iter)
            for node in unassigned_nodes:
                if tree.parent(node) == tskit.NULL:
                    continue
                    # node is either the root or (more likely) not in
                    # this tree
                assert tree.num_samples(node) > 0
                assert tree.num_children(node) == 1
                n = node
                done = False
                while not done:
                    n = tree.parent(n)
                    if n == tskit.NULL or n in self._spans:
                        done = True
                if n == tskit.NULL:
                    continue
                else:
                    logging.debug(
                        "Assigning prior to unary node {}: connected to node {} which"
                        " has a prior in tree {}".format(node, n, tree_id))
                    for n_tips, weights in self._spans[n].items():
                        for k, v in weights.items():
                            if k <= 0:
                                raise ValueError(
                                    "Node {} has no fixed descendants".format(n))
                            local_weight = v / self.node_spans[n]
                            self._spans[node][n_tips][k] += tree.span * local_weight / 2
                    assert tree.num_children(node) == 1
                    total_tips = n_tips_per_tree[tree_id]
                    desc_tips = tree.num_samples(node)
                    self._spans[node][total_tips][desc_tips] += tree.span / 2
                    self.node_spans[node] += tree.span

    def third_pass(self, trees_with_undated, n_tips_per_tree):
        """
        We STILL have some missing priors.
        These must be unconnected to higher
        nodes in the tree, so we can simply give them the max depth
        """
        logging.debug(
            "Assigning priors to remaining (unconnected) unary nodes using max depth")
        max_samples = self.ts.num_samples
        unassigned_nodes = self.nodes_remaining_to_date()
        tree_iter = self.ts.trees()
        tree = next(tree_iter)
        for tree_id in tqdm(trees_with_undated, desc="3rd pass",
                            disable=not self.progress):
            while tree.index != tree_id:
                tree = next(tree_iter)
            for node in unassigned_nodes:
                if tree.is_internal(node):
                    assert tree.num_children(node) == 1
                    total_tips = n_tips_per_tree[tree_id]
                    # above, we set the maximum
                    self._spans[node][max_samples][max_samples] += tree.span / 2
                    # below, we do as before
                    desc_tips = tree.num_samples(node)
                    self._spans[node][total_tips][desc_tips] += tree.span / 2

    def finalise(self):
        """
        Normalise the spans in self._spans by the values in self.node_spans,
        and overwrite the results (as we don't need them any more), providing a
        shortcut to by setting normalised_node_span_data. Also provide the
        nodes_to_date value.
        """
        assert not hasattr(self, 'normalised_node_span_data'), "Already finalised"
        if self.nodes_remain_to_date():
            raise ValueError(
                "When finalising node spans, found the following nodes not in any tree;"
                " try simplifing your tree sequence: {}"
                .format(self.nodes_remaining_to_date()))

        for node, weights_by_total_tips in self._spans.items():
            self._spans[node] = {}  # Overwrite, so we don't leave the old data around
            for num_samples, weights in sorted(weights_by_total_tips.items()):
                self._spans[node][num_samples] = Weights(
                    # we use np.int64 as it's faster to look up in pandas dataframes
                    descendant_tips=np.array(list(weights.keys()), dtype=np.int64),
                    weight=np.array(list(weights.values()))/self.node_spans[node])
        # Assign into the instance, for further reference
        self.normalised_node_span_data = self._spans
        self.nodes_to_date = np.array(list(self._spans.keys()), dtype=np.uint64)

    def get_weights(self, node):
        """
        Access the main calculated results from this class, returning weights
        for a node contained within a dict of dicts. Weights for each node
        (i.e. normalised genomic spans) sum to one, and are used to construct
        the mixed conditional coalescent prior. For each coalescent node, the
        returned weights are categorised firstly by the total number of sample
        nodes (or "tips") ( :math:`T` ) in the tree(s) covered by this node,
        then by the number of descendant samples, :math:`k`. In other words,
        ``weights(u)[T][k]`` gives the fraction of the genome over which node
        ``u`` is present in a tree of ``T`` total samples with exactly ``k``
        samples descending from the node. Although ``k`` may take any value
        from 2 up to ``T``, the values are likely to be very sparse, and many
        values of both ``T`` and ``k`` are likely to be missing from the
        returned weights. For example, if there are no trees in which the node
        ``u`` has exactly 2 descendant samples, then none of the inner
        dictionaries returned by this method will have a key of 2.

        Non-coalescent (unary) nodes are treated differently. A unary node
        returns a 50:50  mix of the coalescent node above and the coalescent
        node below it.

        :param int node: The node for which we want weights.
        :return: A dictionary, whose keys ( :math:`n_t` ) are the total number of
            samples in the trees in a tree sequence, and whose values are
            themselves a dictionary where key :math:`k` gives the weight (genomic
            span, normalised by the total span over which the node exists) for
            :math:`k` descendant samples, as a floating point number. For any node,
            the normalisation means that all the weights should sum to one.
        :rtype: dict(int, dict(int, float))'
        """
        return self.normalised_node_span_data[node]

    def lookup_weight(self, node, total_tips, descendant_tips):
        # Only used for testing
        which = self.get_weights(node)[total_tips].descendant_tips == descendant_tips
        return self.get_weights(node)[total_tips].weight[which]


def create_time_grid(age_prior, n_points=21):
    """
    Create the time grid by finding union of the quantiles of the gammas
    For a node with k descendants we have gamma approxs.
    Natural grid would be to take all the distributions
    quantile them up, and then take the union of the quantiles.
    Then thin this, making it no more than 0.05 of a quantile apart.
    Takes all the gamma distributions, finds quantiles, takes union,
    and thins them. Does this in an iterative way.
    """
    # Percentages - current day samples should be at time 0, so we omit this
    # We can't include the top end point, as this leads to NaNs
    percentiles = np.linspace(0, 1, n_points + 1)[1:-1]
    # percentiles = np.append(percentiles, 0.999999)
    """
    get the set of times from gamma percent point function at the given
    percentiles specifies the value of the RV such that the prob of the var
    being less than or equal to that value equals the given probability
    """
    t_set = scipy.stats.gamma.ppf(percentiles, age_prior.loc[2, "Alpha"],
                                  scale=1 / age_prior.loc[2, "Beta"])

    # progressively add values to the grid
    max_sep = 1.0 / (n_points - 1)
    if age_prior.shape[0] > 2:
        for i in np.arange(3, age_prior.shape[0] + 1):
            # gamma percentiles of existing times in grid
            proj = scipy.stats.gamma.cdf(t_set, age_prior.loc[i, "Alpha"],
                                         scale=1 / age_prior.loc[i, "Beta"])
            """
            thin the grid, only add additional quantiles if they're more than
            a certain max_sep fraction (e.g. 0.05) from another quantile
            """
            tmp = np.asarray([min(abs(val - proj)) for val in percentiles])
            wd = np.where(tmp > max_sep)

            if len(wd[0]) > 0:
                t_set = np.concatenate(
                    [t_set, np.array(
                        scipy.stats.gamma.ppf(
                            percentiles[wd], age_prior.loc[i, "Alpha"],
                            scale=1 / age_prior.loc[i, "Beta"]))])

    t_set = sorted(t_set)
    return np.insert(t_set, 0, 0)


class NodeGridValues:
    """
    A class to store grid values for node ids. For some nodes (fixed ones), only a single
    value needs to be stored. For non-fixed nodes, an array of grid_size variables
    is required, e.g. in order to store all the possible values for each of the hidden
    states in the grid

    :ivar num_nodes: The number of nodes that will be stored in this object
    :vartype num_nodes: int
    :ivar nonfixed_nodes: a (possibly empty) numpy array of unique positive node ids each
        of which must be less than num_nodes. Each will have an array of grid_size
        associated with it. All others (up to num_nodes) will be associated with a single
        scalar value instead.
    :vartype nonfixed_nodes: numpy.ndarray
    :ivar grid_size: The size of the time grid used for non-fixed nodes
    :vartype grid: int
    :ivar fill_value: What should we fill the data arrays with to start with
    :vartype fill_value: numpy.scalar
    """
    def __init__(self, num_nodes, nonfixed_nodes, grid_size,
                 fill_value=np.nan, dtype=FLOAT_DTYPE):
        """
        :param numpy.ndarray grid: The input numpy.ndarray.
        """
        if nonfixed_nodes.ndim != 1:
            raise ValueError("nonfixed_nodes must be a 1D numpy array")
        if np.any((nonfixed_nodes < 0) | (nonfixed_nodes >= num_nodes)):
            raise ValueError(
                "All non fixed node ids must be between zero and the total node number")
        self.num_nodes = num_nodes
        self.nonfixed_nodes = nonfixed_nodes
        self.num_nonfixed = len(nonfixed_nodes)
        self.grid_data = np.full((self.num_nonfixed, grid_size), fill_value, dtype=dtype)
        self.fixed_data = np.full(num_nodes - self.num_nonfixed, fill_value, dtype=dtype)
        self.row_lookup = np.empty(num_nodes, dtype=np.int64)
        # non-fixed nodes get a positive value, indicating lookup in the grid_data array
        self.row_lookup[nonfixed_nodes] = np.arange(self.num_nonfixed)
        # fixed nodes get a negative value from -1, indicating lookup in the scalar array
        self.row_lookup[np.logical_not(np.isin(np.arange(num_nodes), nonfixed_nodes))] =\
            -np.arange(num_nodes - self.num_nonfixed) - 1

    def apply_log(self):
        self.grid_data = np.log(self.grid_data + 1e-10)
        self.fixed_data = np.log(self.fixed_data + 1e-10)

    def normalize_grid(self):
        """
        normalise the grid data so it sums to one
        """
        self.grid_data = self.grid_data / np.sum(self.grid_data, axis=1)[:, np.newaxis]

    def __getitem__(self, node_id):
        index = self.row_lookup[node_id]
        if index < 0:
            return self.fixed_data[1 + index]
        else:
            return self.grid_data[index, :]

    def __setitem__(self, node_id, value):
        index = self.row_lookup[node_id]
        if index < 0:
            print(index)
            self.fixed_data[1 + index] = value
        else:
            self.grid_data[index, :] = value

    @staticmethod
    def clone_with_new_data(orig, grid_data=np.nan, fixed_data=None):
        """
        Take the row indices etc from an existing NodeGridValues object and make a new
        similar one but with different data. If grid_data is a single number, fill the
        entire data array with that, otherwise assume the data is a numpy array of the
        correct size to fill the gridded data. If grid_data is None, fill with NaN

        If fixed_data is None and grid_data is a single number, use the same value as
        grid_data for the fixed data values. If fixed_data is None and grid_data is an
        array, set the fixed data to np.nan
        """
        def fill_fixed(orig, fixed_data):
            if type(fixed_data) is np.ndarray:
                if orig.fixed_data.shape != fixed_data.shape:
                    raise ValueError(
                        "The fixed data array must be the same shape as the original")
                return fixed_data
            else:
                return np.full(
                    orig.fixed_data.shape, fixed_data, dtype=orig.fixed_data.dtype)

        new_obj = NodeGridValues.__new__(NodeGridValues)
        new_obj.num_nodes = orig.num_nodes
        new_obj.nonfixed_nodes = orig.nonfixed_nodes
        new_obj.num_nonfixed = orig.num_nonfixed
        new_obj.row_lookup = orig.row_lookup
        if type(grid_data) is np.ndarray:
            if orig.grid_data.shape != grid_data.shape:
                raise ValueError(
                    "The grid data array must be the same shape as the original")
            new_obj.grid_data = grid_data
            new_obj.fixed_data = fill_fixed(
                orig, np.nan if fixed_data is None else fixed_data)
        else:
            if grid_data == 0:  # Fast allocation
                new_obj.grid_data = np.zeros(
                    orig.grid_data.shape, dtype=orig.grid_data.dtype)
            else:
                new_obj.grid_data = np.full(
                    orig.grid_data.shape, grid_data, dtype=orig.grid_data.dtype)
            new_obj.fixed_data = fill_fixed(
                orig, grid_data if fixed_data is None else fixed_data)
        return new_obj


def fill_prior(gamma_parameters, grid, ts, nodes_to_date, progress=False):
    """
    Take the alpha and beta values from the gamma_parameters data frame
    and fill out a NodeGridValues object with the prior values from the
    gamma distribution with those parameters.

    TODO - what if there is an internal fixed node? Should we truncate
    """
    # Sort nodes-to-date by time, as that's the order given when iterating over edges
    prior_times = NodeGridValues(
        ts.num_nodes,
        nodes_to_date[np.argsort(ts.tables.nodes.time[nodes_to_date])].astype(np.int32),
        len(grid))
    for node in tqdm(nodes_to_date, desc="GetPrior", disable=not progress):
        prior_node = scipy.stats.gamma.cdf(
            grid, gamma_parameters.loc[node, "Alpha"],
            scale=1 / gamma_parameters.loc[node, "Beta"])
        # force age to be less than max value
        prior_node = np.divide(prior_node, max(prior_node))
        # prior in each epoch
        prior_intervals = np.concatenate(
            [np.array([0]), np.diff(prior_node)])

        # normalize so max value is 1
        prior_intervals = np.divide(prior_intervals, max(prior_intervals[1:]))
        prior_times[node] = prior_intervals
    return prior_times


class Likelihoods:
    """
    A class to store the likelihoods for edges. These are stored as a flattened
    lower triangular matrix of all the possible delta t's. This class also provides
    methods for accessing this lower triangular matrix, multiplying it, etc.
    """
    def __init__(self, ts, grid, theta=None, eps=0, fixed_node_set=None):
        self.ts = ts
        self.grid = grid
        self.fixednodes = set(ts.samples()) if fixed_node_set is None else fixed_node_set
        self.theta = theta
        self.grid_size = len(grid)
        self.tri_size = self.grid_size * (self.grid_size + 1) / 2
        self.ll_mut = {}
        self.mut_edges = self.get_mut_edges(ts)
        # Need to set eps properly in the 2 lines below, to account for values in the
        # same timeslice
        self.timediff_lower_tri = np.concatenate(
            [self.grid[time_index] - self.grid[0:time_index + 1] + eps
                for time_index in np.arange(len(self.grid))])
        self.timediff = self.grid - self.grid[0] + eps

        # The mut_ll contains unpacked (1D) lower triangular matrices. We need to
        # index this by row and by column index.
        self.row_indices = []
        for time in range(self.grid_size):
            n = np.arange(self.grid_size)
            self.row_indices.append((((n * (n + 1)) // 2) + time)[time:])
        self.col_indices = []
        running_sum = 0  # use this to find the index of the last element of
        # each column in order to appropriately sum the vv by columns.
        for i in np.arange(self.grid_size):
            arr = np.arange(running_sum, running_sum + self.grid_size - i)
            index = arr[-1]
            running_sum = index + 1
            val = arr[0]
            self.col_indices.append(val)

        # These are used for transforming an array of grid_size into one of tri_size
        # By repeating elements over rows to form an upper or a lower triangular matrix
        self.to_lower_tri = np.concatenate(
            [np.arange(time_idx + 1) for time_idx in np.arange(self.grid_size)])
        self.to_upper_tri = np.concatenate(
            [np.arange(time_idx, self.grid_size)
                for time_idx in np.arange(self.grid_size + 1)])

    @staticmethod
    def get_mut_edges(ts):
        """
        Get the number of mutations on each edge in the tree sequence.
        """
        edge_diff_iter = ts.edge_diffs()
        right = 0
        edges_by_child = {}  # contains {child_node:edge_id}
        mut_edges = np.zeros(ts.num_edges, dtype=np.int64)
        for site in ts.sites():
            while right <= site.position:
                (left, right), edges_out, edges_in = next(edge_diff_iter)
                for e in edges_out:
                    del edges_by_child[e.child]
                for e in edges_in:
                    assert e.child not in edges_by_child
                    edges_by_child[e.child] = e.id
            for m in site.mutations:
                # In some cases, mutations occur above the root
                # These don't provide any information for the upward step
                if m.node in edges_by_child:
                    edge_id = edges_by_child[m.node]
                    mut_edges[edge_id] += 1
        return mut_edges

    @staticmethod
    def _lik(muts, span, dt, theta):
        """
        The likelihood of an edge given a number of mutations, as set of time deltas (dt)
        and a span. This is a static function to allow parallelization
        """
        ll = scipy.stats.poisson.logpmf(muts, dt * theta/2 * span)
        return ll - np.max(ll)
        # return ll

    @staticmethod
    def _lik_wrapper(muts_span, dt, theta):
        """
        A wrapper to allow this _lik to be called by pool.imap_unordered, returning the
        mutation and span values
        """
        return muts_span, Likelihoods._lik(muts_span[0], muts_span[1], dt, theta)

    def precalculate_mutation_likelihoods(
            self, num_threads=None, unique_method=0):
        """
        We precalculate these because the pmf function is slow, but can be trivially
        parallelised. We store the likelihoods in a cache because they only depend on
        the number of mutations and the span, so can potentially be reused.

        However, we don't bother storing the likelihood for edges above a *fixed* node,
        because (a) these are only used once per node and (b) sample edges are often
        long, and hence their span will be unique. This also allows us to deal easily
        with fixed nodes at explicit times (rather than in time slices)
        """
        if self.theta is None:
            raise RuntimeError("Cannot calculate mutation likelihoods with no theta set")
        if unique_method == 0:
            self.unfixed_likelihood_cache = {
                (muts, e.span): None for muts, e in
                zip(self.mut_edges, self.ts.edges())
                if e.child not in self.fixednodes}
        else:
            edges = self.ts.tables.edges
            fixed_nodes = np.array(list(self.fixednodes))
            keys = np.unique(
                np.core.records.fromarrays(
                    (self.mut_edges, edges.right-edges.left), names='muts,span')[
                        np.logical_not(np.isin(edges.child, fixed_nodes))])
            if unique_method == 1:
                self.unfixed_likelihood_cache = dict.fromkeys({tuple(t) for t in keys})
            else:
                self.unfixed_likelihood_cache = {tuple(t): None for t in keys}

        if num_threads:
            f = functools.partial(  # Set constant values for params for static _lik
                self._lik_wrapper, dt=self.timediff_lower_tri, theta=self.theta)
            if num_threads == 1:
                # Useful for testing
                for key in self.unfixed_likelihood_cache.keys():
                    returned_key, likelihoods = f(key)
                    self.unfixed_likelihood_cache[returned_key] = likelihoods
            else:
                with multiprocessing.Pool(processes=num_threads) as pool:
                    for key, pmf in pool.imap_unordered(
                            f, self.unfixed_likelihood_cache.keys()):
                        self.unfixed_likelihood_cache[key] = pmf
        else:
            for muts, span in self.unfixed_likelihood_cache.keys():
                self.unfixed_likelihood_cache[muts, span] = self._lik(
                    muts, span, dt=self.timediff_lower_tri, theta=self.theta)

    def get_mut_lik_fixed_node(self, edge):
        """
        Get the mutation likelihoods for an edge whose child is at a
        fixed time, but whose parent may take any of the time slices in the time grid
        that are equal to or older than the child age. This is not cached, as it is
        likely to be unique for each edge
        """
        assert edge.child in self.fixednodes, \
            "Wrongly called fixed node function on non-fixed node"
        assert self.theta is not None, \
            "Cannot calculate mutation likelihoods with no theta set"

        mutations_on_edge = self.mut_edges[edge.id]
        child_time = self.ts.node(edge.child).time
        assert child_time == 0
        # Temporary hack - we should really take a more precise likelihood
        return self._lik(mutations_on_edge, edge.span, self.timediff, self.theta)

    def get_mut_lik_lower_tri(self, edge):
        """
        Get the cached mutation likelihoods for an edge with non-fixed parent and child
        nodes, returning values for all the possible time differences between times on
        the grid. These values are returned as a flattened lower triangular matrix, the
        form required in the upward algorithm.

        """
        # Debugging asserts - should probably remove eventually
        assert edge.child not in self.fixednodes, \
            "Wrongly called lower_tri function on fixed node"
        assert hasattr(self, "unfixed_likelihood_cache"), \
            "Must call `precalculate_mutation_likelihoods()` before getting likelihoods"

        mutations_on_edge = self.mut_edges[edge.id]
        return self.unfixed_likelihood_cache[mutations_on_edge, edge.span]

    def get_mut_lik_upper_tri(self, edge):
        """
        Same as :meth:`get_mut_lik_lower_tri`, but the returned array is ordered as
        flattened upper triangular matrix (suitable for the downward algorithm), rather
        than a lower triangular one
        """
        return self.get_mut_lik_lower_tri(edge)[np.concatenate(self.row_indices)]

    # The following functions don't access the likelihoods directly, but allow
    # other input arrays of length grid_size to be repeated in such a way that they can
    # be directly multiplied by the unpacked lower triangular matrix, or arrays of length
    # of the number of cells in the lower triangular matrix to be summed (e.g. by row)
    # to give a shorter array of length grid_size

    def make_lower_tri(self, input_array):
        """
        Repeat the input array row-wise to make a flattened lower triangular matrix
        """
        assert len(input_array) == self.grid_size
        return input_array[self.to_lower_tri]

    def rowsum_lower_tri(self, input_array):
        """
        Describe the reduceat trickery here. Presumably the opposite of make_lower_tri
        """
        assert len(input_array) == self.tri_size
        res = list()
        i_start = self.row_indices[0][0]
        for cur_index, i in enumerate(self.row_indices[0][1:]):
            res.append(logsumexp_stream(input_array[i_start:i]))
            i_start = i

        res.append(logsumexp_stream(input_array[i:]))

        return np.array(res)
        # return np.add.reduceat(input_array, self.row_indices[0])

    def make_upper_tri(self, input_array):
        """
        Repeat the input array row-wise to make a flattened upper triangular matrix
        """
        assert len(input_array) == self.grid_size
        return input_array[self.to_upper_tri]

    def rowsum_upper_tri(self, input_array):
        """
        Describe the reduceat trickery here. Presumably the opposite of make_upper_tri
        """
        assert len(input_array) == self.tri_size
        res = list()
        i_start = self.col_indices[0]
        for cur_index, i in enumerate(self.col_indices[1:]):
            res.append(logsumexp_stream(input_array[i_start:i]))
            i_start = i

        res.append(logsumexp_stream(input_array[i:]))

        return np.array(res)
        # return np.add.reduceat(input_array, self.col_indices)


<<<<<<< HEAD
class HiddenStates:
    """
    A class to store hidden state variables and access by node_id.

    :ivar row_ids: a numpy list of unique np.int32 row ids that will be used to look up
        matrix values. For speed, an array of this number of integer elements will be
        created, so the maximum number in here should not be huge (which is why it is
        restricted to int32)
    :vartype row_ids: numpy.ndarray (dtype=np.uint64)
    :ivar grid_size: The size of the time grid
    :vartype grid: int
    :ivar fill_value: What should we fill the hidden state array with to start with
    :vartype fill_value: numpy.scalar

    TODO performance check if it is much slower using a dict for the row lookup map
    (could save considerable memory space)
    """
    def __init__(self, row_ids, grid_size, fill_value=np.nan, dtype=FLOAT_DTYPE):
        """
        :param numpy.ndarray grid: The input numpy.ndarray.
        """
        # Check to see if length row_ids is zero
        if len(row_ids) == 0:
            self.row_ids = row_ids
            self.data = None
            self.row_lookup = None
            return
        if row_ids.dtype != np.int32 or np.min(row_ids) < 0 or row_ids.ndim != 1:
            raise ValueError("Must pass an 1D array of positive int32 values as row ids")
        self.row_ids = row_ids
        self.data = np.full((len(row_ids), grid_size), fill_value, dtype=dtype)
        self.row_lookup = np.full(np.max(row_ids) + 1, -1, dtype=np.int32)
        self.row_lookup[row_ids] = np.arange(len(row_ids))

    def __getitem__(self, row_id):
        assert np.all(self.row_lookup[row_id] >= 0)
        return self.data[self.row_lookup[row_id], :]

    def __setitem__(self, row_id, value):
        assert np.all(self.row_lookup[row_id] >= 0)
        self.data[self.row_lookup[row_id], :] = value

    @staticmethod
    def clone_with_new_data(orig, data):
        """
        Take the row indices etc from an existing HiddenStates object and make a new
        similar one but with different data. If the data is a single number, fill the
        entire data array with that, otherwise assume the data is a numpy array of the
        correct size.
        """
        new_obj = HiddenStates.__new__(HiddenStates)
        new_obj.row_lookup = orig.row_lookup
        new_obj.row_ids = orig.row_ids
        if type(data) is np.ndarray:
            if orig.data.shape != data.shape:
                raise ValueError(
                    "The data array must be the same shape as the original one")
            new_obj.data = data
        else:
            if data == 0:
                new_obj.data = np.zeros(orig.data.shape, dtype=orig.data.dtype)
            else:
                new_obj.data = np.full(orig.data.shape, data, dtype=orig.data.dtype)
        return new_obj


=======
>>>>>>> d9de0775
class UpDownAlgorithms:
    """
    Contains the upward and downward algorithms, which operate over nodes to date
    """
    def __init__(self, ts, lik, progress=False):
        self.ts = ts
        self.lik = lik
        self.progress = progress
        self.fixednodes = self.lik.fixednodes

    def iterate_parent_edges(self):
        if self.ts.num_edges > 0:
            # Fix this when reversed iterator is merged to main tskit
            # tskit github issue #304
            # but instead should iterate over edge ids in reverse
            # i.e. edge_ids = list(reversed(range(ts.num_edges)))
            all_edges = list(self.ts.edges())
            parent_edges = all_edges[:1]
            parent_edges[0] = (0, parent_edges[0])
            cur_parent = all_edges[:1][0].parent
            last_parent = -1
            for index, edge in enumerate(all_edges[1:]):
                if edge.parent != last_parent and edge.parent != cur_parent:
                    yield parent_edges
                    cur_parent = edge.parent
                    parent_edges = []
                parent_edges.append((index + 1, edge))
            yield parent_edges

    def upward(self, prior_values, theta, rho, spans, return_log=True, progress=None):
        """
        Use dynamic programming to find approximate posterior to sample from
        """
<<<<<<< HEAD
        upward = HiddenStates(self.nodes, self.lik.grid_size)  # store upward matrix
        # g_i = HiddenStates.clone_with_new_data(upward, data=0)  # store g of i
        g_i = np.ones((self.ts.num_nodes, self.lik.grid_size))
        norm = np.ones(self.ts.num_nodes)
=======
        upward = NodeGridValues.clone_with_new_data(prior_values)  # store upward matrix
        g_i = NodeGridValues.clone_with_new_data(upward, grid_data=0)  # store g of i
>>>>>>> d9de0775

        # Iterate through the nodes via groupby on parent node
        if progress is None:
            progress = self.progress
        for parent_grp in tqdm(self.iterate_parent_edges(), desc="Upward  ",
                               total=upward.num_nonfixed, disable=not progress):
            """
            for each node, find the conditional prob of age at every time
            in time grid
            """
            parent = parent_grp[0][1].parent
            val = np.log(prior_values[parent].copy())
            g_val = np.zeros(self.lik.grid_size)
            g_val[0] = -np.inf
            for edge_index, edge in parent_grp:
                # Geometric scaling works exactly for all nodes fixed in graph
                # but is an approximation when times are unknown
                geo_scale = edge.span / spans[parent]
                # Calculate vals for each edge
                if parent in self.fixednodes:
                    continue  # there is no hidden state for this parent - it's fixed
                if edge.child in self.fixednodes:
                    # this is an edge leading to a node with a fixed time
                    prev_state = 0  # Will be broadcast to len(grid)
                    get_mutation_likelihoods = self.lik.get_mut_lik_fixed_node
                    sum_likelihood_rows = np.asarray  # pass though: no sum needed
                else:
                    prev_state = self.lik.make_lower_tri(upward[edge.child]) * geo_scale
                    get_mutation_likelihoods = self.lik.get_mut_lik_lower_tri
                    sum_likelihood_rows = self.lik.rowsum_lower_tri
                if theta is not None and rho is not None:
                    b_l = (edge.left != 0)
                    b_r = (edge.right != self.ts.get_sequence_length())
                    ll_rec = (np.power(prev_state, b_l + b_r) *
                              np.exp(-(prev_state * rho * edge.span * 2)))
                    ll_mut = get_mutation_likelihoods(edge)
                    vv = sum_likelihood_rows(ll_mut * ll_rec * prev_state)
                elif theta is not None:
                    ll_mut = get_mutation_likelihoods(edge)
                    vv = sum_likelihood_rows(ll_mut + prev_state)
                    # vv = vv ** (edge.span/spans[parent])
                elif rho is not None:
                    b_l = (edge.left != 0)
                    b_r = (edge.right != self.ts.get_sequence_length())
                    ll_rec = (np.power(prev_state, b_l + b_r) *
                              np.exp(-(prev_state * rho * edge.span * 2)))
                    vv = sum_likelihood_rows(ll_rec * prev_state)
                else:
                    # Topology-only clock
                    vv = sum_likelihood_rows(prev_state)
<<<<<<< HEAD
                val += vv
                # Normalise after each edge and accumulate the normalisation factors
                if np.sum(norm[parent]) != 0:
                    norm[parent] += np.max(val)
                else:
                    norm[parent] = np.max(val)
                val = val - np.max(val)
                g_i[edge.child] = vv
            # norm[parent] = np.max(val)
            upward[parent] = val
        g_i = g_i - norm[:, None]
        if return_log is False:
            upward.data = np.exp(upward.data)
            g_i = np.exp(g_i)
        return upward, g_i, norm
=======
                val *= vv
                g_val *= vv
            upward[parent] = val / np.max(val)
            g_i[parent] = g_val / np.max(g_val)
        if return_log:
            upward.apply_log()
            g_i.apply_log()
        return upward, g_i
>>>>>>> d9de0775

    # TODO: Account for multiple parents, fix the log of zero thing
    def downward(self, log_upward, log_g_i, norm, theta, rho, spans, progress=None):
        """
        Computes the full posterior distribution on nodes.
        Input is log of upward matrix, log of g_i matrix, time grid, population scaled
        mutation and recombination rate. Spans of each edge, epsilon, likelihoods of each
        edge, and the columns of the lower triangular matrix of likelihoods.

        The rows in the posterior returned correspond to node IDs as given by
        self.nodes
        """
        downward = NodeGridValues.clone_with_new_data(log_upward, grid_data=0)

        # TO DO here: check that no fixed_nodes have children, otherwise we can't descend
        for tree in self.ts.trees():
            for root in tree.roots:
                if tree.num_children(root) == 0:
                    # Isolated node
                    continue
                downward[root] += (1 * tree.span) / spans[root]
        child_edges = (self.ts.edge(i) for i in reversed(
            np.argsort(self.ts.tables.nodes.time[self.ts.tables.edges.child[:]])))
        downward.data = np.log(downward.data)

        if progress is None:
            progress = self.progress
        for child, edges in tqdm(itertools.groupby(child_edges, key=lambda x: x.child),
                                 desc="Downward", total=downward.num_nonfixed,
                                 disable=not progress):
            if child not in self.fixednodes:
                # edges = list(edges)
                val = np.zeros(self.lik.grid_size)
                for edge in edges:
                    # Geometric scaling works exactly for all nodes fixed in graph
                    # but is an approximation when times are unknown
                    geo_scale = edge.span / spans[child]
                    prev_state = self.lik.make_upper_tri(
                        downward[edge.parent] + np.where(
                            log_g_i[edge.child] == -np.inf, 0,
                            (log_upward[edge.parent] -
                                log_g_i[edge.child]))) * geo_scale
                    if theta is not None and rho is not None:
                        b_l = (edge.left != 0)
                        b_r = (edge.right != self.ts.get_sequence_length())
                        ll_rec = (np.power(prev_state, b_l + b_r) *
                                  np.exp(-(prev_state * rho * edge.span * 2)))
                        ll_mut = self.lik.get_mut_lik_upper_tri(edge)
                        vv = self.lik.rowsum_upper_tri(prev_state * ll_mut * ll_rec)
                    elif theta is not None:
                        ll_mut = self.lik.get_mut_lik_upper_tri(edge)
                        vv = self.lik.rowsum_upper_tri(prev_state + ll_mut)

                        # vv = vv ** (edge.span/spans[edge.child])
                        val += vv
                    elif rho is not None:
                        b_l = (edge.left != 0)
                        b_r = (edge.right != self.ts.get_sequence_length())
                        ll_rec = (np.power(prev_state, b_l + b_r) *
                                  np.exp(-(prev_state * rho * edge.span * 2)))
                        vv = self.lik.rowsum_upper_tri(prev_state * ll_rec)
                    else:
                        # Topology-only clock
                        vv = self.lik.rowsum_upper_tri(prev_state)
                vv[0] = 0  # Seems a hack: internal nodes should be allowed at time 0
<<<<<<< HEAD
                assert norm[edge.child] > -np.inf
                downward[edge.child] = val - norm[edge.child]
        posterior = HiddenStates.clone_with_new_data(
            orig=downward,
            data=log_upward.data + downward.data)
        posterior.data = posterior.data - np.apply_along_axis(
            logsumexp_stream, 1, posterior.data)[:, np.newaxis]
        posterior.data = np.exp(posterior.data)
        downward.data = np.exp(downward.data)
=======
                norm = max(vv)
                assert norm > 0
                downward[edge.child] = vv / norm
        posterior = NodeGridValues.clone_with_new_data(
             orig=downward,
             grid_data=np.exp(log_upward.grid_data + np.log(downward.grid_data)),
             fixed_data=np.nan)  # We should never use the posterior for a fixed node
        posterior.normalize_grid()
>>>>>>> d9de0775
        return posterior, downward


@numba.jit(nopython=True)
def logsumexp_stream(X):
    alpha = -np.Inf
    r = 0.0
    for x in X:
        if x != -np.Inf:
            if x <= alpha:
                r += np.exp(x - alpha)
            else:
                r *= np.exp(alpha - x)
                r += 1.0
                alpha = x
    return(np.log(r) + alpha)


def posterior_mean_var(ts, grid, posterior, fixed_node_set=None):
    """
    Mean and variance of node age in scaled time. Fixed nodes will be given a mean
    of their exact time in the tree sequence, and zero variance (as long as they are
    identified by the fixed_node_set
    If fixed_node_set is None, we attempt to date all the non-sample nodes
    """
    mn_post = np.full(ts.num_nodes, np.nan)  # Fill with NaNs so we detect when there's
    vr_post = np.full(ts.num_nodes, np.nan)  # been an error

    fixed_nodes = np.array(list(fixed_node_set))
    mn_post[fixed_nodes] = ts.tables.nodes.time[fixed_nodes]
    vr_post[fixed_nodes] = 0

    for row, node_id in zip(posterior.grid_data, posterior.nonfixed_nodes):
        mn_post[node_id] = np.sum(row * grid) / np.sum(row)
        vr_post[node_id] = np.sum(row * grid ** 2) / np.sum(row) - mn_post[node_id] ** 2
    return mn_post, vr_post


def restrict_ages_topo(ts, post_mn, grid, eps, nodes_to_date=None):
    """
    If predicted node times violate topology, restrict node ages so that they
    must be older than all their children.
    """
    new_mn_post = np.copy(post_mn)
    if nodes_to_date is None:
        nodes_to_date = np.arange(ts.num_nodes, dtype=np.uint64)
        nodes_to_date = nodes_to_date[~np.isin(nodes_to_date, ts.samples())]

    tables = ts.tables
    parents = tables.edges.parent
    nd_children = tables.edges.child
    for nd in tqdm(sorted(nodes_to_date)):
        children = nd_children[parents == nd]
        time = new_mn_post[children]
        if np.any(new_mn_post[nd] <= time):
            # closest_time = (np.abs(grid - max(time))).argmin()
            # new_mn_post[nd] = grid[closest_time] + eps
            new_mn_post[nd] = np.max(time) + eps
    return new_mn_post


def return_ts(ts, vals, Ne):
    """
    Output new inferred tree sequence with node ages assigned.
    """
    tables = ts.dump_tables()
    tables.nodes.time = vals * 2 * Ne
    tables.sort()
    return tables.tree_sequence()


def date(
        tree_sequence, Ne, mutation_rate=None, recombination_rate=None,
        time_grid='adaptive', grid_slices=50, eps=1e-6, num_threads=None,
        approximate_prior=None, progress=False, check_valid_topology=True):
    """
    Take a tree sequence with arbitrary node times and recalculate node times using
    the `tsdate` algorithm. If both a mutation_rate and recombination_rate are given, a
    joint mutation and recombination clock is used to date the tree sequence. If only
    mutation_rate is given, only the mutation clock is used; similarly if only
    recombination_rate is given, only the recombination clock is used. If neither are
    given, a topology-only clock is used (**details***).

    :param TreeSequence tree_sequence: The input :class:`tskit.TreeSequence`, treated as
        undated.
    :param float Ne: The estimated effective population size
    :param float mutation_rate: The estimated mutation rate per unit of genome. If
        provided, the dating algorithm will use a mutation rate clock to help estimate
        node dates
    :param float recombination_rate: The estimated recombination rate per unit of genome.
        If provided, the dating algorithm will use a recombination rate clock to help
        estimate node dates
    :param string time_grid: How to space out the time grid. Currently can be either
        "adaptive" (the default) or "uniform". The adaptive time grid spaces out time
        points in even quantiles over the expected prior.
    :param int grid_slices: The number of slices used in the time grid
    :param float eps: The precision required (** deeper explanation required **)
    :param int num_threads: The number of threads to use. A simpler unthreaded algorithm
        is used unless this is >= 1 (default: None).
    :param bool approximate_prior: Whether to use a precalculated approximate prior or
        exactly calculate prior
    :param bool progress: Whether to display a progress bar.
    :return: A tree sequence with inferred node times.
    :rtype: tskit.TreeSequence
    """
    if grid_slices < 2:
        raise ValueError("You must have at least 2 slices in the time grid")

    if check_valid_topology is True:
        check_ts_for_dating(tree_sequence)

    # Stuff yet to be implemented. These can be deleted once fixed
    if recombination_rate is not None:
        raise NotImplementedError(
            "Using the recombination clock is not currently supported"
            ". See https://github.com/awohns/tsdate/issues/5 for details")

    for sample in tree_sequence.samples():
        if tree_sequence.node(sample).time != 0:
            raise NotImplementedError(
                "Samples must all be at time 0")

    fixed_node_set = set(tree_sequence.samples())

    span_data = SpansBySamples(tree_sequence, fixed_node_set, progress=progress)
    spans = span_data.node_spans
    nodes_to_date = span_data.nodes_to_date
    max_sample_size_before_approximation = None if approximate_prior is False else 1000
    base_priors = ConditionalCoalescentTimes(max_sample_size_before_approximation)
    base_priors.add(len(fixed_node_set), approximate_prior)
    for total_fixed in span_data.total_fixed_at_0_counts:
        # For missing data: trees vary in total fixed node count => have different priors
        base_priors.add(total_fixed, approximate_prior)

    if time_grid == 'uniform':
        grid = np.linspace(0, 8, grid_slices + 1)
    elif time_grid == 'adaptive':
        # Use the prior for the complete TS
        grid = create_time_grid(
            base_priors[tree_sequence.num_samples], grid_slices + 1)
    else:
        raise ValueError("time_grid must be either 'adaptive' or 'uniform'")

    prior_params = get_mixture_prior_params(span_data, base_priors)
    prior_vals = fill_prior(prior_params, grid, tree_sequence, nodes_to_date, progress)

    theta = rho = None

    if mutation_rate is not None:
        theta = 4 * Ne * mutation_rate
    if recombination_rate is not None:
        rho = 4 * Ne * recombination_rate

    liklhd = Likelihoods(tree_sequence, grid, theta, eps, fixed_node_set)
    if theta is not None:
        liklhd.precalculate_mutation_likelihoods(num_threads=num_threads)

    dynamic_prog = UpDownAlgorithms(tree_sequence, liklhd, progress=progress)

    log_upward, log_g_i, norm = dynamic_prog.upward(prior_vals, theta, rho, spans)
    posterior, downward = dynamic_prog.downward(
        log_upward, log_g_i, norm, theta, rho, spans)

    mn_post, _ = posterior_mean_var(tree_sequence, grid, posterior, fixed_node_set)
    new_mn_post = restrict_ages_topo(tree_sequence, mn_post, grid, eps,
                                     nodes_to_date=nodes_to_date)
    dated_ts = return_ts(tree_sequence, new_mn_post, Ne)
    return dated_ts<|MERGE_RESOLUTION|>--- conflicted
+++ resolved
@@ -928,7 +928,7 @@
         return new_obj
 
 
-def fill_prior(gamma_parameters, grid, ts, nodes_to_date, progress=False):
+def fill_prior(gamma_parameters, grid, ts, nodes_to_date, progress=False, return_log=True):
     """
     Take the alpha and beta values from the gamma_parameters data frame
     and fill out a NodeGridValues object with the prior values from the
@@ -946,13 +946,19 @@
             grid, gamma_parameters.loc[node, "Alpha"],
             scale=1 / gamma_parameters.loc[node, "Beta"])
         # force age to be less than max value
-        prior_node = np.divide(prior_node, max(prior_node))
+        prior_node = np.divide(prior_node, np.max(prior_node))
         # prior in each epoch
         prior_intervals = np.concatenate(
             [np.array([0]), np.diff(prior_node)])
 
-        # normalize so max value is 1
-        prior_intervals = np.divide(prior_intervals, max(prior_intervals[1:]))
+        # apply log
+        if return_log:
+            prior_intervals = np.log(prior_intervals)
+            # normalize so max value is 1
+            prior_intervals = np.subtract(prior_intervals, np.max(prior_intervals[1:]))
+        else:
+            # normalize so max value is 1
+            prior_intervals = np.divide(prior_intervals, np.max(prior_intervals[1:]))
         prior_times[node] = prior_intervals
     return prior_times
 
@@ -1191,75 +1197,6 @@
         # return np.add.reduceat(input_array, self.col_indices)
 
 
-<<<<<<< HEAD
-class HiddenStates:
-    """
-    A class to store hidden state variables and access by node_id.
-
-    :ivar row_ids: a numpy list of unique np.int32 row ids that will be used to look up
-        matrix values. For speed, an array of this number of integer elements will be
-        created, so the maximum number in here should not be huge (which is why it is
-        restricted to int32)
-    :vartype row_ids: numpy.ndarray (dtype=np.uint64)
-    :ivar grid_size: The size of the time grid
-    :vartype grid: int
-    :ivar fill_value: What should we fill the hidden state array with to start with
-    :vartype fill_value: numpy.scalar
-
-    TODO performance check if it is much slower using a dict for the row lookup map
-    (could save considerable memory space)
-    """
-    def __init__(self, row_ids, grid_size, fill_value=np.nan, dtype=FLOAT_DTYPE):
-        """
-        :param numpy.ndarray grid: The input numpy.ndarray.
-        """
-        # Check to see if length row_ids is zero
-        if len(row_ids) == 0:
-            self.row_ids = row_ids
-            self.data = None
-            self.row_lookup = None
-            return
-        if row_ids.dtype != np.int32 or np.min(row_ids) < 0 or row_ids.ndim != 1:
-            raise ValueError("Must pass an 1D array of positive int32 values as row ids")
-        self.row_ids = row_ids
-        self.data = np.full((len(row_ids), grid_size), fill_value, dtype=dtype)
-        self.row_lookup = np.full(np.max(row_ids) + 1, -1, dtype=np.int32)
-        self.row_lookup[row_ids] = np.arange(len(row_ids))
-
-    def __getitem__(self, row_id):
-        assert np.all(self.row_lookup[row_id] >= 0)
-        return self.data[self.row_lookup[row_id], :]
-
-    def __setitem__(self, row_id, value):
-        assert np.all(self.row_lookup[row_id] >= 0)
-        self.data[self.row_lookup[row_id], :] = value
-
-    @staticmethod
-    def clone_with_new_data(orig, data):
-        """
-        Take the row indices etc from an existing HiddenStates object and make a new
-        similar one but with different data. If the data is a single number, fill the
-        entire data array with that, otherwise assume the data is a numpy array of the
-        correct size.
-        """
-        new_obj = HiddenStates.__new__(HiddenStates)
-        new_obj.row_lookup = orig.row_lookup
-        new_obj.row_ids = orig.row_ids
-        if type(data) is np.ndarray:
-            if orig.data.shape != data.shape:
-                raise ValueError(
-                    "The data array must be the same shape as the original one")
-            new_obj.data = data
-        else:
-            if data == 0:
-                new_obj.data = np.zeros(orig.data.shape, dtype=orig.data.dtype)
-            else:
-                new_obj.data = np.full(orig.data.shape, data, dtype=orig.data.dtype)
-        return new_obj
-
-
-=======
->>>>>>> d9de0775
 class UpDownAlgorithms:
     """
     Contains the upward and downward algorithms, which operate over nodes to date
@@ -1293,15 +1230,10 @@
         """
         Use dynamic programming to find approximate posterior to sample from
         """
-<<<<<<< HEAD
-        upward = HiddenStates(self.nodes, self.lik.grid_size)  # store upward matrix
-        # g_i = HiddenStates.clone_with_new_data(upward, data=0)  # store g of i
+        upward = NodeGridValues.clone_with_new_data(prior_values)  # store upward matrix
+        # g_i = NodeGridValues.clone_with_new_data(upward, grid_data=0)  # store g of i
         g_i = np.ones((self.ts.num_nodes, self.lik.grid_size))
         norm = np.ones(self.ts.num_nodes)
-=======
-        upward = NodeGridValues.clone_with_new_data(prior_values)  # store upward matrix
-        g_i = NodeGridValues.clone_with_new_data(upward, grid_data=0)  # store g of i
->>>>>>> d9de0775
 
         # Iterate through the nodes via groupby on parent node
         if progress is None:
@@ -1313,7 +1245,7 @@
             in time grid
             """
             parent = parent_grp[0][1].parent
-            val = np.log(prior_values[parent].copy())
+            val = prior_values[parent].copy()
             g_val = np.zeros(self.lik.grid_size)
             g_val[0] = -np.inf
             for edge_index, edge in parent_grp:
@@ -1352,7 +1284,6 @@
                 else:
                     # Topology-only clock
                     vv = sum_likelihood_rows(prev_state)
-<<<<<<< HEAD
                 val += vv
                 # Normalise after each edge and accumulate the normalisation factors
                 if np.sum(norm[parent]) != 0:
@@ -1365,19 +1296,9 @@
             upward[parent] = val
         g_i = g_i - norm[:, None]
         if return_log is False:
-            upward.data = np.exp(upward.data)
+            upward.grid_data = np.exp(upward.grid_data)
             g_i = np.exp(g_i)
         return upward, g_i, norm
-=======
-                val *= vv
-                g_val *= vv
-            upward[parent] = val / np.max(val)
-            g_i[parent] = g_val / np.max(g_val)
-        if return_log:
-            upward.apply_log()
-            g_i.apply_log()
-        return upward, g_i
->>>>>>> d9de0775
 
     # TODO: Account for multiple parents, fix the log of zero thing
     def downward(self, log_upward, log_g_i, norm, theta, rho, spans, progress=None):
@@ -1401,7 +1322,7 @@
                 downward[root] += (1 * tree.span) / spans[root]
         child_edges = (self.ts.edge(i) for i in reversed(
             np.argsort(self.ts.tables.nodes.time[self.ts.tables.edges.child[:]])))
-        downward.data = np.log(downward.data)
+        downward.grid_data = np.log(downward.grid_data)
 
         if progress is None:
             progress = self.progress
@@ -1443,26 +1364,15 @@
                         # Topology-only clock
                         vv = self.lik.rowsum_upper_tri(prev_state)
                 vv[0] = 0  # Seems a hack: internal nodes should be allowed at time 0
-<<<<<<< HEAD
                 assert norm[edge.child] > -np.inf
                 downward[edge.child] = val - norm[edge.child]
-        posterior = HiddenStates.clone_with_new_data(
-            orig=downward,
-            data=log_upward.data + downward.data)
-        posterior.data = posterior.data - np.apply_along_axis(
-            logsumexp_stream, 1, posterior.data)[:, np.newaxis]
-        posterior.data = np.exp(posterior.data)
-        downward.data = np.exp(downward.data)
-=======
-                norm = max(vv)
-                assert norm > 0
-                downward[edge.child] = vv / norm
-        posterior = NodeGridValues.clone_with_new_data(
-             orig=downward,
-             grid_data=np.exp(log_upward.grid_data + np.log(downward.grid_data)),
-             fixed_data=np.nan)  # We should never use the posterior for a fixed node
-        posterior.normalize_grid()
->>>>>>> d9de0775
+        posterior = NodeGridValues.clone_with_new_data(orig=downward,
+           grid_data=log_upward.grid_data + downward.grid_data,
+           fixed_data=np.nan)  # We should never use the posterior for a fixed node
+        posterior.grid_data = posterior.grid_data - np.apply_along_axis(
+            logsumexp_stream, 1, posterior.grid_data)[:, np.newaxis]
+        posterior.grid_data = np.exp(posterior.grid_data)
+        downward.grid_data = np.exp(downward.grid_data)
         return posterior, downward
 
 
